--- conflicted
+++ resolved
@@ -104,11 +104,6 @@
         if "crop_2" in x.keys():
             x["crop"] = (x["crop"] + x["crop_2"]) / 2
             del x["crop_2"]
-<<<<<<< HEAD
-
-=======
-            
->>>>>>> 7c2b817b
         # x['dh'][:, -10:] = 0
         if "dh_2" in x.keys():
             x['dh'][:, -10:] = x['dh_2'][:, -10:]
